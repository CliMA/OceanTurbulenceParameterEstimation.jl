module OceanTurbulenceParameterEstimation

export OneDimensionalTimeSeries, InverseProblem, FreeParameters, 
<<<<<<< HEAD
        IdentityNormalization, ZScore, forward_map, observation_map, observation_map_variance_across_time,
        eki, lognormal_with_mean_std, ConstrainedNormal, iterate!, EnsembleKalmanInversion
=======
        IdentityNormalization, ZScore, forward_map, observation_map,
        eki, lognormal_with_mean_std, iterate!, EnsembleKalmanInversion, UnscentedKalmanInversion, 
        UnscentedKalmanInversionPostprocess, ConstrainedNormal
>>>>>>> c0253976

include("Observations.jl")
include("TurbulenceClosureParameters.jl")
include("InverseProblems.jl")
include("EnsembleKalmanInversions.jl")

using .Observations: OneDimensionalTimeSeries, ZScore
using .TurbulenceClosureParameters: FreeParameters
<<<<<<< HEAD
using .InverseProblems: InverseProblem, forward_map, observation_map, observation_map_variance_across_time
using .EnsembleKalmanInversions: iterate!, EnsembleKalmanInversion, lognormal_with_mean_std, ConstrainedNormal
=======
using .InverseProblems: InverseProblem, forward_map, observation_map
using .EnsembleKalmanInversions: iterate!, EnsembleKalmanInversion, UnscentedKalmanInversion, 
       UnscentedKalmanInversionPostprocess,  ConstrainedNormal, lognormal_with_mean_std
>>>>>>> c0253976

end # module<|MERGE_RESOLUTION|>--- conflicted
+++ resolved
@@ -1,14 +1,9 @@
 module OceanTurbulenceParameterEstimation
 
 export OneDimensionalTimeSeries, InverseProblem, FreeParameters, 
-<<<<<<< HEAD
         IdentityNormalization, ZScore, forward_map, observation_map, observation_map_variance_across_time,
-        eki, lognormal_with_mean_std, ConstrainedNormal, iterate!, EnsembleKalmanInversion
-=======
-        IdentityNormalization, ZScore, forward_map, observation_map,
         eki, lognormal_with_mean_std, iterate!, EnsembleKalmanInversion, UnscentedKalmanInversion, 
         UnscentedKalmanInversionPostprocess, ConstrainedNormal
->>>>>>> c0253976
 
 include("Observations.jl")
 include("TurbulenceClosureParameters.jl")
@@ -17,13 +12,8 @@
 
 using .Observations: OneDimensionalTimeSeries, ZScore
 using .TurbulenceClosureParameters: FreeParameters
-<<<<<<< HEAD
 using .InverseProblems: InverseProblem, forward_map, observation_map, observation_map_variance_across_time
-using .EnsembleKalmanInversions: iterate!, EnsembleKalmanInversion, lognormal_with_mean_std, ConstrainedNormal
-=======
-using .InverseProblems: InverseProblem, forward_map, observation_map
 using .EnsembleKalmanInversions: iterate!, EnsembleKalmanInversion, UnscentedKalmanInversion, 
        UnscentedKalmanInversionPostprocess,  ConstrainedNormal, lognormal_with_mean_std
->>>>>>> c0253976
 
 end # module