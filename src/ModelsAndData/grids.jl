--- conflicted
+++ resolved
@@ -1,8 +1,3 @@
-<<<<<<< HEAD
-=======
-
-
->>>>>>> b5077083
 using Oceananigans.Models.HydrostaticFreeSurfaceModels: ColumnEnsembleSize
 
 ###
@@ -25,32 +20,14 @@
 """
 function ColumnEnsembleGrid(datapath; size = (1,1,nothing))
 
-<<<<<<< HEAD
     _, _, Nz_, _, _, Lz_ = get_grid_params(datapath)
-=======
-      _, _, Nz_, _, _, Lz_ = get_grid_params(datapath)
-
-      Nz = isnothing(size[3]) ? Nz_ : size[3]
-
-      @assert Nz <=  Nz_ "Desired grid resolution exceeds the simulation resolution!"
-
-      sz = ColumnEnsembleSize(Nz=Nz, ensemble=size[1:2])
-      halo = ColumnEnsembleSize(Nz=Nz)
-      grid = RegularRectilinearGrid(size=sz, halo=halo, z=(-Lz_, 0), topology=(Flat, Flat, Bounded))
-end
-
-# """
-#   XYZGrid(N)
->>>>>>> b5077083
 
     Nz = isnothing(size[3]) ? Nz_ : size[3]
 
     @assert Nz <=  Nz_ "Desired grid resolution exceeds the simulation resolution!"
-
     sz = ColumnEnsembleSize(Nz=Nz, ensemble=size[1:2])
     halo = ColumnEnsembleSize(Nz=Nz)
-
     grid = RegularRectilinearGrid(size=sz, halo=halo, z=(-Lz_, 0), topology=(Flat, Flat, Bounded))
 
     return grid
-end+end
