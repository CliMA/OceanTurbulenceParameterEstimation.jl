function get_iterations(datapath)
    file = jldopen(datapath, "r")
    iters = parse.(Int, keys(file["timeseries/t"]))
<<<<<<< HEAD
    sort!(iters)
=======
    sort!(iters) # We always want iterations to be sorted from small to large
>>>>>>> b5077083
    close(file)
    return iters
end

function get_times(datapath)
    iters = get_iterations(datapath)

    times = zeros(length(iters))

    jldopen(datapath, "r") do file
        for (i, iter) in enumerate(iters)
            times[i] = file["timeseries/t/$iter"]
        end
    end

    @assert issorted(times) "Simulation data i"

    return times
end

function get_parameter(filename, group, parameter_name, default=nothing)
    parameter = default

    jldopen(filename) do file
        if parameter_name ∈ keys(file["$group"])
            parameter = file["$group/$parameter_name"]
        end
    end

    return parameter
end

function get_data(varname, datapath, iter; reversed=false)
    file = jldopen(datapath, "r")
    var = file["timeseries/$varname/$iter"]
    close(file)

    # Drop extra singleton dimensions if they exist
    if ndims(var) > 1
        droplist = []
        for d = 1:ndims(var)
           size(var, d) == 1 && push!(droplist, d)
       end
       var = dropdims(var, dims=Tuple(droplist))
    end

    reversed && reverse!(var)

    return var
end

function new_field(fieldtype, simulation_grid, data)

    newfield = fieldtype(simulation_grid)

    # Reshape `data` to the size of `newfield`'s interior
    d = reshape(data, size(newfield))

    # Sets the interior of `newfield` to values of `data`
    newfield .= d

    return newfield
end

function get_grid_params(datapath::String)
    file = jldopen(datapath, "r")

    Nx = file["grid/Nx"]
    Ny = file["grid/Ny"]
    Nz = file["grid/Nz"]

    Lx = file["grid/Lx"]
    Ly = file["grid/Ly"]
    Lz = file["grid/Lz"]

    close(file)
    return Nx, Ny, Nz, Lx, Ly, Lz
end<|MERGE_RESOLUTION|>--- conflicted
+++ resolved
@@ -1,11 +1,7 @@
 function get_iterations(datapath)
     file = jldopen(datapath, "r")
     iters = parse.(Int, keys(file["timeseries/t"]))
-<<<<<<< HEAD
-    sort!(iters)
-=======
     sort!(iters) # We always want iterations to be sorted from small to large
->>>>>>> b5077083
     close(file)
     return iters
 end
