--- conflicted
+++ resolved
@@ -235,11 +235,7 @@
     for name in keys(collected_fields)
         field = collected_fields[name]
         LX, LY, LZ = location(field)
-<<<<<<< HEAD
         field_time_series = FieldTimeSeries{LX, LY, LZ}(grid, times)
-=======
-        field_time_series = FieldTimeSeries{LX, LY, LZ}(field.grid, times)
->>>>>>> 41523c1a
         field_time_serieses[name] = field_time_series
     end
 
