--- conflicted
+++ resolved
@@ -187,16 +187,8 @@
 
 observation_map(map::ConcatenatedOutputMap, observations) = transform_time_series(map, observations)
 
-<<<<<<< HEAD
-        # Copy time series data to `Array`, keeping only `time_indices` (without the initial
-        # condition) and discarding halos
-        Nt = size(field_time_series, 4) 
-        time_indices = output_map.time_indices isa Colon ? UnitRange(2, Nt) : output_map.time_indices[2:end]
-        field_time_series_data = Array(interior(field_time_series))[:, :, :, time_indices]
-=======
 """
     transform_time_series(::ConcatenatedOutputMap, observation::SyntheticObservations)
->>>>>>> 19f68a4e
 
 Transforms, normalizes, and concatenates data for field time series in `observation`.
 """
