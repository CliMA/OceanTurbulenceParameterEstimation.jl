module InverseProblems

using OrderedCollections
using Suppressor: @suppress

using ..Observations: AbstractObservation, SyntheticObservations, initialize_simulation!, FieldTimeSeriesCollector,
    observation_times, observation_names

using ..Parameters: new_closure_ensemble

using OffsetArrays, Statistics

using Oceananigans: run!, fields, FieldTimeSeries, CPU
using Oceananigans.Architectures: architecture
using Oceananigans.OutputReaders: InMemory
using Oceananigans.Fields: interior, location
using Oceananigans.Grids: Flat, Bounded,
                          Face, Center,
                          RectilinearGrid, offset_data,
                          topology, halo_size,
                          interior_parent_indices

using Oceananigans.Models.HydrostaticFreeSurfaceModels: SingleColumnGrid, YZSliceGrid, ColumnEnsembleSize

import ..Observations: normalize!

#####
##### Output maps (maps from simulation output to observation space)
#####

abstract type AbstractOutputMap end

output_map_type(fp) = output_map_str(fp)

struct ConcatenatedOutputMap{T}
    time_indices::T
end

ConcatenatedOutputMap(; time_indices = Colon()) = ConcatenatedOutputMap(time_indices)

output_map_str(::ConcatenatedOutputMap) = "ConcatenatedOutputMap"

"""
    ConcatenatedVectorNormMap()

Forward map transformation of simulation output to a scalar by
taking a naive `norm` of the difference between concatenated vectors of the
observations and simulation output.
"""
struct ConcatenatedVectorNormMap end

output_map_str(::ConcatenatedVectorNormMap) = "ConcatenatedVectorNormMap"

#####
##### InverseProblems
#####

struct InverseProblem{F, O, S, T, P}
    observations :: O
    simulation :: S
    time_series_collector :: T
    free_parameters :: P
    output_map :: F
end

"""
    InverseProblem(observations,
                        simulation,
                        free_parameters;
                        output_map = ConcatenatedOutputMap(),
                        time_series_collector = nothing)

Return an `InverseProblem`.
"""
function InverseProblem(observations,
                        simulation,
                        free_parameters;
                        output_map = ConcatenatedOutputMap(),
                        time_series_collector = nothing)

    if isnothing(time_series_collector) # attempt to construct automagically
        simulation_fields = fields(simulation.model)
        collected_fields = NamedTuple(name => simulation_fields[name] for name in observation_names(observations))
        time_series_collector = FieldTimeSeriesCollector(collected_fields, observation_times(observations))
    end

    return InverseProblem(observations, simulation, time_series_collector, free_parameters, output_map)
end

function Base.show(io::IO, ip::InverseProblem)
    sim_str = "Simulation on $(summary(ip.simulation.model.grid)) with Δt=$(ip.simulation.Δt)"

    out_map_type = output_map_type(ip.output_map)
    out_map_str = output_map_str(ip.output_map)

    print(io, "InverseProblem{$out_map_type}", '\n',
        "├── observations: $(summary(ip.observations))", '\n',
        "├── simulation: $sim_str", '\n',
        "├── free_parameters: $(summary(ip.free_parameters))", '\n',
        "└── output map: $out_map_str")

    return nothing
end

tupify_parameters(ip, θ) = NamedTuple{ip.free_parameters.names}(Tuple(θ))
tupify_parameters(ip, θ::Union{Dict, NamedTuple}) = NamedTuple(name => θ[name] for name in ip.free_parameters.names)

"""
    expand_parameters(ip, θ)

Convert `θ` to `Vector{<:NamedTuple}`, where the elements
correspond to `ip.free_parameters`.

`θ` may represent an ensemble of parameter sets via:

* `θ::Vector{<:Vector}` (caution: parameters must be ordered correctly!)
* `θ::Matrix` (caution: parameters must be ordered correctly!)
* `θ::Vector{<:NamedTuple}` 

or a single parameter set if `θ::Vector{<:Number}`.

If `length(θ)` is less the the number of ensemble members in `ip.simulation`, the
last parameter set is copied to fill the parameter set ensemble.
"""
function expand_parameters(ip, θ::Vector)
    Nfewer = Nensemble(ip) - length(θ)
    Nfewer < 0 && throw(ArgumentError("There are $(-Nfewer) more parameter sets than ensemble members!"))

    θ = [tupify_parameters(ip, θi) for θi in θ]

    # Fill out parameter set ensemble
    Nfewer > 0 && append!(θ, [θ[end] for _ = 1:Nfewer])

    return θ
end

# Expand single parameter set
expand_parameters(ip, θ::Union{NamedTuple, Vector{<:Number}}) = expand_parameters(ip, [θ])

# Convert matrix to vector of vectors
expand_parameters(ip, θ::Matrix) = expand_parameters(ip, [θ[:, k] for k = 1:size(θ, 2)])

#####
##### Forward map evaluation given vector-of-vector (one parameter vector for each ensemble member)
#####

const OneDimensionalEnsembleGrid = RectilinearGrid{<:Any, Flat, Flat, Bounded}
const TwoDimensionalEnsembleGrid = RectilinearGrid{<:Any, Flat, Bounded, Bounded}

Nobservations(grid::OneDimensionalEnsembleGrid) = grid.Ny
Nobservations(grid::TwoDimensionalEnsembleGrid) = 1

Nensemble(grid::Union{OneDimensionalEnsembleGrid, TwoDimensionalEnsembleGrid}) = grid.Nx
Nensemble(ip::InverseProblem) = Nensemble(ip.simulation.model.grid)

""" Transform and return `ip.observations` appropriate for `ip.output_map`. """
observation_map(ip::InverseProblem) = transform_time_series(ip.output_map, ip.observations)

"""
    forward_run!(ip, parameters)

Initialize `ip.simulation` with `parameters` and run it forward. Output is stored
in `ip.time_series_collector`.
"""
function forward_run!(ip::InverseProblem, parameters)
    observations = ip.observations
    simulation = ip.simulation
    closures = simulation.model.closure

    θ = expand_parameters(ip, parameters)
    simulation.model.closure = new_closure_ensemble(closures, θ, architecture(simulation.model.grid))

    initialize_simulation!(simulation, observations, ip.time_series_collector)

    @suppress run!(simulation)
    
    return nothing
end

"""
    forward_map(ip, parameters)

Run `ip.simulation` forward with `parameters` and return the data,
transformed into an array format expected by `EnsembleKalmanProcesses.jl`.
"""
function forward_map(ip, parameters)

    # Run the simulation forward and populate the time series collector
    # with model data.
    forward_run!(ip, parameters)

    # Transform the model data according to `ip.output_map` into
    # the array format expected by EnsembleKalmanProcesses.jl
    # The result has `size(output) = (output_size, ensemble_capacity)`,
    # where `output_size` is determined by both the `output_map` and the
    # data collection dictated by `ip.observations`.
    output = transform_output(ip.output_map, ip.observations, ip.time_series_collector)

    # (output_size, ensemble_size)
    return output
end

(ip::InverseProblem)(θ) = forward_map(ip, θ)

"""
    transform_time_series(::ConcatenatedOutputMap, time_series::SyntheticObservations)

Concatenates flattened, normalized data for each field in the `time_series`.
"""
function transform_time_series(output_map::ConcatenatedOutputMap, time_series::SyntheticObservations)
    flattened_normalized_data = []

    for field_name in keys(time_series.field_time_serieses)
        field_time_series = time_series.field_time_serieses[field_name]

        # Copy time series data to `Array`, keeping only `time_indices` and discarding halos
        field_time_series_data = Array(interior(field_time_series))[:, :, :, output_map.time_indices]

        # Normalize data according to observation-specified normalization
        normalize!(field_time_series_data, time_series.normalization[field_name])

        # Reshape data to 2D array with size (Nx, :)
        Nx, Ny, Nz, Nt = size(field_time_series_data)
        field_time_series_data = reshape(field_time_series_data, Nx, Ny * Nz * Nt)

        push!(flattened_normalized_data, field_time_series_data)
    end

    transformed = hcat(flattened_normalized_data...)

    return Matrix(transpose(transformed))
end

"""
    transform_time_series(map, time_serieses::Vector)

Return the `transform_time_series` of each `time_series` in `time_serieses` vector.
"""
transform_time_series(map, time_serieses::Vector) =
    vcat(Tuple(transform_time_series(map, time_series) for time_series in time_serieses)...)

function transform_output(map::ConcatenatedOutputMap,
                          observations::Union{SyntheticObservations, Vector{<:SyntheticObservations}},
                          time_series_collector)

    # transposed_output isa Vector{SyntheticObservations} where SyntheticObservations is Nx by Nz by Nt
    transposed_output = transpose_model_output(time_series_collector, observations)

    return transform_time_series(map, transposed_output)
end

vectorize(observation) = [observation]
vectorize(observations::Vector) = observations

# Dispatch transpose_model_output based on collector grid
transpose_model_output(time_series_collector, observations) =
    transpose_model_output(time_series_collector.grid, time_series_collector, observations)

<<<<<<< HEAD
transpose_model_output(collector_grid, time_series_collector, observations) =
    SyntheticObservations(time_series_collector.field_time_serieses,
                          collector_grid,
=======
transpose_model_output(time_series_collector, observations) =
    transpose_model_output(time_series_collector.grid, time_series_collector, observations)

transpose_model_output(grid::YZSliceGrid, time_series_collector, observations) =
    SyntheticObservations(time_series_collector.field_time_serieses,
                          grid,
>>>>>>> 46214326
                          time_series_collector.times,
                          nothing,
                          nothing,
                          observations.normalization)

"""
    transpose_model_output(time_series_collector, observations)

Transpose a `NamedTuple` of 4D `FieldTimeSeries` model output collected by `time_series_collector`
into a Vector of `SyntheticObservations` for each member of the observation batch.

Return a 1-vector in the case of singleton observations.
"""
<<<<<<< HEAD
function transpose_model_output(collector_grid::SingleColumnGrid, time_series_collector, observations)
=======
function transpose_model_output(grid::SingleColumnGrid, time_series_collector, observations)
>>>>>>> 46214326
    observations = vectorize(observations)
    times = time_series_collector.times

    transposed_output = []

<<<<<<< HEAD
    Nensemble = collector_grid.Nx
    Nbatch =  collector_grid.Ny
    Nz = collector_grid.Nz
    Hz = collector_grid.Hz
    Nt = length(times)

    grid = drop_y_dimension(collector_grid)
=======
    Nensemble = grid.Nx
    Nbatch = grid.Ny
    Nz = grid.Nz
    Hz = grid.Hz
    Nt = length(times)

    grid = drop_y_dimension(grid)
>>>>>>> 46214326

    for j = 1:Nbatch
        observation = observations[j]
        time_serieses = OrderedDict{Any, Any}()

        for name in keys(observation.field_time_serieses)
            loc = LX, LY, LZ = location(observation.field_time_serieses[name])
            topo = topology(grid)

            field_time_series = time_series_collector.field_time_serieses[name]

            raw_data = parent(field_time_series.data)
            data = OffsetArray(view(raw_data, :, j:j, :, :), 0, 0, -Hz, 0)

            time_series = FieldTimeSeries{LX, LY, LZ, InMemory}(data, grid, nothing, times)
            time_serieses[name] = time_series
        end

        # Convert to NamedTuple
        time_serieses = NamedTuple(name => time_series for (name, time_series) in time_serieses)

        batch_output = SyntheticObservations(time_serieses,
                                             grid,
                                             times,
                                             nothing,
                                             nothing,
                                             observation.normalization)

        push!(transposed_output, batch_output)
    end

    return transposed_output
end

function drop_y_dimension(grid::SingleColumnGrid)
    new_size = ColumnEnsembleSize(Nz=grid.Nz, ensemble=(grid.Nx, 1), Hz=grid.Hz)
    new_halo_size = ColumnEnsembleSize(Nz=1, Hz=grid.Hz)
    z_domain = (grid.zᵃᵃᶠ[1], grid.zᵃᵃᶠ[grid.Nz])
    new_grid = RectilinearGrid(size=new_size, halo=new_halo_size, z=z_domain, topology=(Flat, Flat, Bounded))
    return new_grid
end

"""
    observation_map_variance_across_time(map::ConcatenatedOutputMap, observation::SyntheticObservations)

Returns an (Nx, Ny*Nz*Nfields, Ny*Nz*Nfields) array storing the covariance of each element of the observation 
map measured across time, for each ensemble member, where `Nx` is the ensemble size, `Ny` is the batch size, 
`Nz` is the number of grid elements in the vertical, and `Nfields` is the number of fields in `observation`.
"""
function observation_map_variance_across_time(map::ConcatenatedOutputMap, observation::SyntheticObservations)

    N_fields = length(keys(observation.field_time_serieses))

    a = transform_time_series(map, observation)
    a = transpose(a) # (Nx, Ny*Nz*Nt)

    example_field_time_series = values(observation.field_time_serieses)[1]

    Nx, Ny, Nz, Nt = size(interior(example_field_time_series))

    # Assume all fields have the same size
    b = reshape(a, Nx, Ny * Nz, Nt, N_fields) # (Nx, Ny*Nz, Nt, Nfields)

    c = cat((b[:, :, :, i] for i = 1:N_fields)..., dims = 2) # (Nx, Ny*Nz*Nfields, Nt)

    ds = [reshape(var(c[:, :, 1:t], dims = 3), Nx, Ny * Nz, N_fields) for t = 1:Nt]

    e = cat(ds..., dims = 2)

    replace!(e, NaN => 0) # variance for first time step is zero

    return reshape(e, Nx, Ny * Nz * Nt * N_fields)
end

observation_map_variance_across_time(map::ConcatenatedOutputMap, observations::Vector) =
    hcat(Tuple(observation_map_variance_across_time(map, observation) for observation in observations)...)

observation_map_variance_across_time(ip::InverseProblem) = observation_map_variance_across_time(ip.output_map, ip.observations)

end # module
<|MERGE_RESOLUTION|>--- conflicted
+++ resolved
@@ -256,18 +256,9 @@
 transpose_model_output(time_series_collector, observations) =
     transpose_model_output(time_series_collector.grid, time_series_collector, observations)
 
-<<<<<<< HEAD
-transpose_model_output(collector_grid, time_series_collector, observations) =
+transpose_model_output(collector_grid::YZSliceGrid, time_series_collector, observations) =
     SyntheticObservations(time_series_collector.field_time_serieses,
                           collector_grid,
-=======
-transpose_model_output(time_series_collector, observations) =
-    transpose_model_output(time_series_collector.grid, time_series_collector, observations)
-
-transpose_model_output(grid::YZSliceGrid, time_series_collector, observations) =
-    SyntheticObservations(time_series_collector.field_time_serieses,
-                          grid,
->>>>>>> 46214326
                           time_series_collector.times,
                           nothing,
                           nothing,
@@ -281,17 +272,12 @@
 
 Return a 1-vector in the case of singleton observations.
 """
-<<<<<<< HEAD
 function transpose_model_output(collector_grid::SingleColumnGrid, time_series_collector, observations)
-=======
-function transpose_model_output(grid::SingleColumnGrid, time_series_collector, observations)
->>>>>>> 46214326
     observations = vectorize(observations)
     times = time_series_collector.times
 
     transposed_output = []
 
-<<<<<<< HEAD
     Nensemble = collector_grid.Nx
     Nbatch =  collector_grid.Ny
     Nz = collector_grid.Nz
@@ -299,15 +285,6 @@
     Nt = length(times)
 
     grid = drop_y_dimension(collector_grid)
-=======
-    Nensemble = grid.Nx
-    Nbatch = grid.Ny
-    Nz = grid.Nz
-    Hz = grid.Hz
-    Nt = length(times)
-
-    grid = drop_y_dimension(grid)
->>>>>>> 46214326
 
     for j = 1:Nbatch
         observation = observations[j]
