--- conflicted
+++ resolved
@@ -28,10 +28,7 @@
 EnsembleKalmanProcesses = "0.1"
 FileIO = "1"
 JLD2 = "0.4"
-<<<<<<< HEAD
-=======
 Oceananigans = "^0.68.5"
->>>>>>> 0e8ce25a
 OffsetArrays = "1"
 OrderedCollections = "1"
 ProgressBars = "1"
