name = "OceanTurbulenceParameterEstimation"
uuid = "eca81dc5-87a6-4430-aec8-c76695404a43"
license = "MIT"
authors = ["Adeline Hillier <adelineh2000@gmail.com>", "Gregory L. Wagner <wagner.greg@gmail.com>", "Navid C. Constantinou <navidcy@gmail.com>", "and co-contributors"]
version = "0.3.0"

[deps]
CUDA = "052768ef-5323-5732-b1bb-66c8b64840ba"
Distributions = "31c24e10-a181-5473-b8eb-7969acd0382f"
EnsembleKalmanProcesses = "aa8a2aa5-91d8-4396-bcef-d4f2ec43552d"
FileIO = "5789e2e9-d7fb-5bc7-8068-2c6fae9b9549"
JLD2 = "033835bb-8acc-5ee8-8aae-3f567f8a3819"
LinearAlgebra = "37e2e46d-f89d-539d-b4ee-838fcccc9c8e"
Oceananigans = "9e8cae18-63c1-5223-a75c-80ca9d6e9a09"
OffsetArrays = "6fe1bfb0-de20-5000-8ca7-80f57d26f881"
OrderedCollections = "bac558e1-5e72-5ebc-8fee-abe8a469f55d"
Printf = "de0858da-6303-5e67-8744-51eddeeeb8d7"
ProgressBars = "49802e3a-d2f1-5c88-81d8-b72133a6f568"
Random = "9a3f8284-a2c9-5f02-9a11-845980a1fd5c"
StatProfilerHTML = "a8a75453-ed82-57c9-9e16-4cd1196ecbf5"
Statistics = "10745b16-79ce-11e8-11f9-7d13ad32a3b2"
Suppressor = "fd094767-a336-5f1f-9728-57cf17d0bbfb"

<<<<<<< HEAD
=======
[compat]
CUDA = "3"
Distributions = "0.25"
EnsembleKalmanProcesses = "0.1"
FileIO = "1"
JLD2 = "0.4"
Oceananigans = "0.68"
OffsetArrays = "1"
OrderedCollections = "1"
ProgressBars = "1"
StatProfilerHTML = "1"
Suppressor = "0.2"

>>>>>>> c0f2e015
[extras]
Coverage = "a2441757-f6aa-5fb2-8edb-039e3f45d037"
Documenter = "e30172f5-a6a5-5a46-863b-614d45cd2de4"
Test = "8dfed614-e22c-5e08-85e1-65c5234f0b40"

[targets]
test = ["Test", "Documenter", "Coverage"]<|MERGE_RESOLUTION|>--- conflicted
+++ resolved
@@ -21,22 +21,19 @@
 Statistics = "10745b16-79ce-11e8-11f9-7d13ad32a3b2"
 Suppressor = "fd094767-a336-5f1f-9728-57cf17d0bbfb"
 
-<<<<<<< HEAD
-=======
 [compat]
 CUDA = "3"
 Distributions = "0.25"
 EnsembleKalmanProcesses = "0.1"
 FileIO = "1"
 JLD2 = "0.4"
-Oceananigans = "0.68"
+Oceananigans = "^0.68.2"
 OffsetArrays = "1"
 OrderedCollections = "1"
 ProgressBars = "1"
 StatProfilerHTML = "1"
 Suppressor = "0.2"
 
->>>>>>> c0f2e015
 [extras]
 Coverage = "a2441757-f6aa-5fb2-8edb-039e3f45d037"
 Documenter = "e30172f5-a6a5-5a46-863b-614d45cd2de4"
