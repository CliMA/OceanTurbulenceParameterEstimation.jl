--- conflicted
+++ resolved
@@ -21,16 +21,13 @@
 const OUTPUT_DIR   = joinpath(@__DIR__, "src/literated")
 
 examples = [
-  "intro_to_observations.jl",
-  "intro_to_inverse_problems.jl",
-  "perfect_convective_adjustment_calibration.jl",
-  "unscented_perfect_convective_adjustment_calibration.jl",
-  "perfect_catke_calibration.jl",
-<<<<<<< HEAD
-  "lesbrary_catke_calibration.jl",
-=======
->>>>>>> bbf5cf71
-  "perfect_baroclinic_adjustment_calibration.jl"
+    "intro_to_observations.jl",
+    "intro_to_inverse_problems.jl",
+    "perfect_convective_adjustment_calibration.jl",
+    "unscented_perfect_convective_adjustment_calibration.jl",
+    "perfect_catke_calibration.jl",
+    "lesbrary_catke_calibration.jl",
+    "perfect_baroclinic_adjustment_calibration.jl"
 ]
 
 for example in examples
@@ -62,10 +59,7 @@
         "literated/perfect_convective_adjustment_calibration.md",
         "literated/unscented_perfect_convective_adjustment_calibration.md",
         "literated/perfect_catke_calibration.md",
-<<<<<<< HEAD
         "literated/lesbrary_catke_calibration.md",
-=======
->>>>>>> bbf5cf71
         "literated/perfect_baroclinic_adjustment_calibration.md"
         ],
     
